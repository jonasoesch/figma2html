import roundTo from 'lib/utils/roundTo';
import stringify from 'lib/utils/stringify';
import trim from 'lib/utils/trim';

import css from 'lib/generator/css/index';
import span from './span';

import convertTextFrames from 'lib/generator/convertTextFrames';

export default ({ node, filename, widthRange, altText, config, variables }) => {
	let inlineStyle = '';
	let pStyle;

	const frameContent = { html: '', css: '', js: '' };

	const frameClass = `f2h-frame`;
	const width = +node.name.replace('#', '').replace('px', '');
	const frameHeight = node.height;
	const id = `f2h-frame-${width}`;
	const range = widthRange.ranges[widthRange.widths.indexOf(width)];
	const height = node.height;
	const aspectRatio = width / height;
	const extension = config.extension.value.toLowerCase();

	frameContent.css += `\t${css.frame(id)}`;

	// find all text nodes within the frame
	const textFrames = node.findAll((child) => child.type === 'TEXT');
	const textData = convertTextFrames(textFrames, node.width, frameHeight);

	// set layout mode to none
	node.layoutMode = 'NONE';
	node.clipsContent = true;

	// TO DO: fix this
	// inlineSpacerStyle = `padding: 0 0 ${ formatCssPct(height, width) } 0; `
	// export const formatCssPct = (height, width) => {
	// 	let pct = (height / width) * 100;
	// 	return pct.toFixed(2) + '%';
	// };

	// if responsiveness is fixed, set the width to the max width
<<<<<<< HEAD
	if (config.responsiveness === 'Fixed') inlineStyle += `width: ${width}px;`;
=======
	if (!config.fluid) inlineStyle += `width: ${width}px;`;
>>>>>>> 24f72f20

	frameContent.html += `\n\t<!-- Frame: ${filename
		.split('/')
		.slice(-1)} -->\n`;
	frameContent.html += `\t<div ${stringify.attrs({
		id: id,
		class: `${frameClass.replace(':', '-')} frame artboard`,
		'data-aspect-ratio': roundTo(aspectRatio, 3),
		'data-min-width': range[0],
		'data-max-width': range[1],
		style: inlineStyle,
	})}>`;

	frameContent.html += `\n\t\t<div ${stringify.attrs({
		class: 'spacer',
		style: stringify.styles({
			padding: '0 0 0 0',
			'min-width': width > 0 ? `${width}px` : 'auto',
			'max-width': range[1] ? `${range[1]}px` : 'none',
		}),
	})}></div>`;

	frameContent.html += `\n\t\t<picture>\n\t\t\t<source ${stringify.attrs({
		srcset: filename + '.' + extension,
		type: 'image/' + extension,
	})}>\n\t\t\t<img ${stringify.attrs({
		id: 'img-' + id,
		class: 'f2h-img',
		alt: altText,
		'data-src': filename + '.' + extension,
		src: 'data:image/gif;base64,R0lGODlhCgAKAIAAAB8fHwAAACH5BAEAAAAALAAAAAAKAAoAAAIIhI+py+0PYysAOw==',
		loading: 'lazy',
	})}/>\n\t\t</picture>\n`;

	if (textData) {
		// make an array of the baseStyle property of each text node
		const baseStyles = textData.map((text) => text.baseStyle);

		// get the most frequent value in baseStyles and make pStyle equal to it
		pStyle = baseStyles
			.sort(
				(a, b) =>
					baseStyles.filter((v) => v === a).length -
					baseStyles.filter((v) => v === b).length
			)
			.pop();

		// add pStyle to css
		if (config.styleTextSegments)
			if (pStyle)
				frameContent.css += `\n\t#${id} ${pStyle.tag
					} { ${pStyle.style.replaceAll('undefined', '')} }`;

		textData.forEach((text) => {
			let el = ``;
			let elClass = 'f2h-text';
			let elAttributes = '';

			let effect = '';
			if (!!text.effect.length) effect = css.textEffect(text.effect);

			// base styles
			const style = {
				top: text.y,
				left: text.x,
				opacity: text.opacity,
				width: text.width,
			};

			// if (text.rotation !== 0) {
			style[
				'transform'
			] = `translate(${text.translate}) rotate(${text.rotation}deg)`;
			style['transform-origin'] = 'left top';
			style['text-align'] = text.horizontalAlignment.toLowerCase();
			// }

			let els = [];
			text.segments.forEach((segment, i) => {
				// did the last line end with a line break?
				const prevEndsNewLine =
					text?.segments[i - 1]?.characters.endsWith('\n');

				// does this line end with a line break?
				const thisEndsNewLine = segment?.characters.endsWith('\n');

				// does this line include a line break?
				const thisIncludesNewLine = segment?.characters.includes('\n');

				const notNewElement =
					!!i &&
					!prevEndsNewLine &&
					!(thisIncludesNewLine && !thisEndsNewLine);

				if (notNewElement) {
					els[els.length - 1].segments.push(segment);
				} else {
					els.push({
						tag:
							config.applyHtags &&
								['h1', 'h2', 'h3', 'h4', 'h5', 'h6'].includes(
									trim(text.class)
								)
								? trim(text.class)
								: 'p',
						segments: [segment],
						newElement:
							!!i &&
							(!prevEndsNewLine ||
								(thisIncludesNewLine && !thisEndsNewLine)),
					});
				}
			});

			// if text.customAttributes array contains an object with key 'class', add it to the class
			if (text.customAttributes.length) {
				text.customAttributes.forEach((attr) => {
					if (attr.key === 'class')
						elClass += ` ${attr.value.join(' ')}`;
					else elAttributes += ` ${attr.key}="${attr.value}"`;
				});
			}

			el += `<div class="${elClass}" ${elAttributes} style="${stringify.styles(
				style
			)} ${effect}">`;

			els.forEach((element) => {
				el += `\n\t\t\t<${element.tag} ${stringify.attrs({
					class: `${text.elId} ${text.class} ${text.customClasses ? text.customClasses.join(' ') : ''
						}`,
				})}>`;

				element.segments.forEach((segment) => {
					el += span(segment, variables, config.styleTextSegments);
				});

				el += `</${element.tag}>\n`;

				if (config.styleTextSegments) {
					// if text.baseStyle is not the same as pStyle, append text.baseStyle to frameContent.css
					if (text.baseStyle.style !== pStyle.style)
						frameContent.css += `\n\t#${id} .${text.elId
							}${text.class.replaceAll(
								' ',
								'.'
							)} { ${text.baseStyle.style.replaceAll(
								'undefined',
								''
							)} }`;
				}
			});

			el += `\t\t</div>\n`;

			frameContent.html += el;
		});
	}

	frameContent.html += `\t</div>\n`;

	return frameContent;
};<|MERGE_RESOLUTION|>--- conflicted
+++ resolved
@@ -40,11 +40,7 @@
 	// };
 
 	// if responsiveness is fixed, set the width to the max width
-<<<<<<< HEAD
-	if (config.responsiveness === 'Fixed') inlineStyle += `width: ${width}px;`;
-=======
 	if (!config.fluid) inlineStyle += `width: ${width}px;`;
->>>>>>> 24f72f20
 
 	frameContent.html += `\n\t<!-- Frame: ${filename
 		.split('/')
