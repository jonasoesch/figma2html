import dashify from 'lib/utils/dashify';
import styleProps from 'lib/generator/styleProps';

export default (textFrames, frameWidth, frameHeight) => {
	const props = [
		'fontName',
		'fontSize',
		'textDecoration',
		'textCase',
		'lineHeight',
		'letterSpacing',
		'fills',
		'textStyleId',
		'fillStyleId',
		'listOptions',
		'indentation',
		'hyperlink',
	];

	// return array of text frame style + class data
	return textFrames.map((textFrame, i) => {
		let elClass = ``;
		let elId = `f2h-text-${i}`;
		let customClasses;
<<<<<<< HEAD
		let textSegments = [];
=======
		let customAttributes = [];
>>>>>>> 1119d20a

		let segments = textFrame.getStyledTextSegments(props);
		const styleId = textFrame.textStyleId;
		const styleObject = figma.getStyleById(styleId);

		segments.forEach((seg, i) => {
			// get styles object from included props
			const stylesObject = styleProps.styles(seg, props).stylesObject,
				styleString = styleProps.styles(seg, props).styleString;

			// is this segment's style the same as the first segment's style, except for font weight and font style?
			const isBaseStyle = i === 0 ? true :
				stylesObject["font-family"] === textSegments[0].stylesObject["font-family"] &&
				stylesObject["font-size"] === textSegments[0].stylesObject["font-size"] &&
				stylesObject["letter-spacing"] === textSegments[0].stylesObject["letter-spacing"] &&
				stylesObject["color"] === textSegments[0].stylesObject["color"] &&
				stylesObject["line-height"] === textSegments[0].stylesObject["line-height"] &&
				stylesObject["mix-blend-mode"] === textSegments[0].stylesObject["mix-blend-mode"] &&
				stylesObject["text-decoration"] === textSegments[0].stylesObject["text-decoration"] &&
				stylesObject["text-transform"] === textSegments[0].stylesObject["text-transform"];

			// is this segment's font-weight 700 (bold) (only if isBaseStyle is false)?
			const isBold = isBaseStyle && stylesObject["font-weight"] === 700;

			// is this segment's font-weight neither 400 or 700 (only if isBaseStyle is false)?
			const isOtherWeight = isBaseStyle && stylesObject["font-weight"] !== 400 && stylesObject["font-weight"] !== 700 ? stylesObject["font-weight"] : false;

			// is this segment's font-style italic (only if isBaseStyle is false)?
			const isItalic = isBaseStyle && stylesObject["font-style"] === "italic";

			textSegments.push({
				characters: seg.characters,
				start: seg.start,
				end: seg.end,
				hyperlink: seg.hyperlink,
				listOptions: seg.listOptions,
				stylesObject,
				styleString,
				isBaseStyle,
				isBold,
				isOtherWeight,
				isItalic
			});
		});

		if (styleId && typeof styleId !== 'symbol' && styleObject)
			elClass += ` ${dashify(styleObject.name.split('/')[0])}`;

		// turn f2h-class=x, y, z into an array
		if (textFrame.name.startsWith('f2h-class='))
			customClasses = textFrame.name
				.replace('f2h-class=', '')
				.replaceAll(/[\[\]]/g, '')
				.split(',')
				.map((value) => value.trim());

<<<<<<< HEAD
		// get base style and change font-weight to 400 and style to normal
		const baseStyle = textSegments[0].styleString.replace('font-weight: 700', 'font-weight: 400').replace('font-style: italic', 'font-style: normal');
=======
		// turn layer name into custom attributes if it starts with [f2h]
		if (textFrame.name.startsWith('[f2h]')) {
			let layerName = textFrame.name.replace('[f2h]', '');
			let attributes = layerName.split(';');

			attributes.forEach(attr => {
				customAttributes.push({
					key: attr.split(':')[0],
					value: attr.split(':')[1].split(',').map(v => v.trim())
				});
			});
		}

>>>>>>> 1119d20a

		return {
			customClasses,
			customAttributes,
			class: elClass,
			elId,
			segments: textSegments,
			baseStyle,
			x: `${(textFrame.x / frameWidth) * 100}% `,
			y: `${(textFrame.y / frameHeight) * 100}% `,
			width:
				textFrame.textAutoResize === 'WIDTH_AND_HEIGHT'
					? 'auto'
					: `${textFrame.width}px`,
			opacity: textFrame.opacity,
			rotation: textFrame.rotation * -1,
			effect: textFrame.effects,
		};
	});
};<|MERGE_RESOLUTION|>--- conflicted
+++ resolved
@@ -22,11 +22,8 @@
 		let elClass = ``;
 		let elId = `f2h-text-${i}`;
 		let customClasses;
-<<<<<<< HEAD
 		let textSegments = [];
-=======
 		let customAttributes = [];
->>>>>>> 1119d20a
 
 		let segments = textFrame.getStyledTextSegments(props);
 		const styleId = textFrame.textStyleId;
@@ -75,18 +72,9 @@
 		if (styleId && typeof styleId !== 'symbol' && styleObject)
 			elClass += ` ${dashify(styleObject.name.split('/')[0])}`;
 
-		// turn f2h-class=x, y, z into an array
-		if (textFrame.name.startsWith('f2h-class='))
-			customClasses = textFrame.name
-				.replace('f2h-class=', '')
-				.replaceAll(/[\[\]]/g, '')
-				.split(',')
-				.map((value) => value.trim());
-
-<<<<<<< HEAD
 		// get base style and change font-weight to 400 and style to normal
 		const baseStyle = textSegments[0].styleString.replace('font-weight: 700', 'font-weight: 400').replace('font-style: italic', 'font-style: normal');
-=======
+
 		// turn layer name into custom attributes if it starts with [f2h]
 		if (textFrame.name.startsWith('[f2h]')) {
 			let layerName = textFrame.name.replace('[f2h]', '');
@@ -99,8 +87,6 @@
 				});
 			});
 		}
-
->>>>>>> 1119d20a
 
 		return {
 			customClasses,
