<<<<<<< HEAD
export type Extension = { value: 'PNG', label: 'png', selected: false } | { value: 'JPG', label: 'jpg', selected: false } | { value: 'SVG', label: 'svg', selected: false };
export type FileType = { value: 'html', label: 'html', selected: false } | { value: 'svelte', label: 'svelte', selected: false };
export type Scale = { value: 1, label: "1x", selected: false } | { value: 2, label: "2x", selected: false } | { value: 4, label: "4x", selected: false };
export type Responsiveness = { value: "Dynamic", label: "Dynamic", selected: false } | { value: "Fixed", label: "Fixed", selected: false };
export type Loading = boolean;
=======
export type Extension = 'PNG' | 'JPG' | 'SVG';
export type FileType = 'svelte' | 'html';
export type Scale = 1 | 2 | 4;
>>>>>>> a58e16b4

export interface Config {
	syntax: string;
	scale: Scale;
	extension: Extension;
	fileType: FileType;
	includeResizer: boolean;
	testingMode: boolean;
	fluid: boolean;
	maxWidth: number;
	centerHtmlOutput: boolean;
	clickableLink: string;
	imagePath: string;
	altText: string;
	applyStyleNames: boolean;
	applyHtags: boolean;
	styleTextSegments: boolean;
	includeGoogleFonts: boolean;
}

export interface Variable {
	[key: string]: string;
}

export interface Size {
	width: number;
	height: number;
}

export interface Exportable {
	id: string;
	parentName: string;
	size: Size;
}

export interface Asset {
	filename: string;
	extension: Extension;
	size?: Size;
	data: Uint8Array;
	url?: string;
	node: FrameNode;
}

export interface HTMLFile {
	filename: string;
	extension: FileType;
	data: string;
	url?: string;
}

export interface PreviewSettings {
	isFinal: boolean;
	thumbSize?: Size;
}

export interface Views {
  file: boolean;
  images: boolean;
  page: boolean;
  text: boolean;
  preview: boolean;
}

export default {};<|MERGE_RESOLUTION|>--- conflicted
+++ resolved
@@ -1,14 +1,8 @@
-<<<<<<< HEAD
 export type Extension = { value: 'PNG', label: 'png', selected: false } | { value: 'JPG', label: 'jpg', selected: false } | { value: 'SVG', label: 'svg', selected: false };
 export type FileType = { value: 'html', label: 'html', selected: false } | { value: 'svelte', label: 'svelte', selected: false };
 export type Scale = { value: 1, label: "1x", selected: false } | { value: 2, label: "2x", selected: false } | { value: 4, label: "4x", selected: false };
 export type Responsiveness = { value: "Dynamic", label: "Dynamic", selected: false } | { value: "Fixed", label: "Fixed", selected: false };
 export type Loading = boolean;
-=======
-export type Extension = 'PNG' | 'JPG' | 'SVG';
-export type FileType = 'svelte' | 'html';
-export type Scale = 1 | 2 | 4;
->>>>>>> a58e16b4
 
 export interface Config {
 	syntax: string;
@@ -66,11 +60,11 @@
 }
 
 export interface Views {
-  file: boolean;
-  images: boolean;
-  page: boolean;
-  text: boolean;
-  preview: boolean;
+	file: boolean;
+	images: boolean;
+	page: boolean;
+	text: boolean;
+	preview: boolean;
 }
 
 export default {};