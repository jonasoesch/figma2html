import yaml from 'js-yaml';

import createSettingsBlock from 'lib/generator/createSettingsBlock';
import { createGroupsFromFrames } from 'lib/generator/group';
import html from 'lib/generator/html/wrapper';
import { fontList } from 'lib/generator/styleProps';
import camelize from 'lib/utils/camelize';
import log from 'lib/utils/log';

import {
	Asset,
	Config,
	Exportable,
	HTMLFile,
	PreviewSettings,
	Variable,
	Views,
} from './types';

log(fontList);

figma.showUI(__html__, { width: 560, height: 500, themeColors: true });

const defaultVariables = {
	hed: 'This is the headline',
};

class StoredViews {
	static get = async (): Promise<Views> => {
		const _views = await figma.clientStorage.getAsync('views');

		if (!_views) {
			return {
				file: true,
				images: false,
				page: false,
				text: false,
				preview: true
			};
		} else return _views;
	};

	static set = async (_views: Views): Promise<Views> => {
		await figma.clientStorage.setAsync('views', _views);
		return _views;
	}

	static clear = async (): Promise<void> => {
		await figma.clientStorage.deleteAsync('views');
	}
}

class StoredSize {
	static get = async () => {
		const _size = await figma.clientStorage.getAsync('size');
		if (!_size) {
			return { w: 960, h: 500 };
		} else {
			return _size;
		}
	}

	static set = async (_size: { w: number, h: number }) => {
		await figma.clientStorage.setAsync('size', _size);
		return _size;
	}

	static clear = async (): Promise<void> => {
		await figma.clientStorage.deleteAsync('size');
	};
}

class StoredVariables {
	static get = async (): Promise<Variable> => {
		// get the stored variables
		const variablesNode = figma.currentPage.findOne(
			(node) => node.type === 'TEXT' && node.name === 'f2h-variables'
		);

		log('variablesNode', variablesNode);

		if (!!variablesNode?.characters) {
			const variables = yaml.load(variablesNode.characters);
			StoredVariables.writeVariables();

			figma.ui.postMessage({
				type: 'variables',
				variables: variables,
			});

			return variables;
		} else {
			figma.ui.postMessage({
				type: 'variables',
				variables: null,
			});

			return defaultVariables;
		}
	};

	static writeVariables = async (): Promise<void> => {
		// write an example variables array to a text node on the current page

		let storedVariables;
		let xPos;

		// remove existing variables text node if found
		const existingVariables = figma.currentPage.findOne(
			(node) => node.type === 'TEXT' && node.name === 'f2h-variables'
		);

		log('existingVariables', existingVariables);

		if (!!existingVariables?.characters) {
			// save xPos of existing variables text node if it exists
			xPos = existingVariables.x;

			let characters = existingVariables.characters;
			storedVariables = yaml.load(characters);

			existingVariables.remove();
		}

		// load Inter for variables text node
		figma.loadFontAsync({ family: 'Inter', style: 'Regular' }).then(() => {
			// get all frames with names including "#" or named "settings"
			const nodes = figma.currentPage.findAll(
				(node) =>
					node.name.includes('#') || node.name === 'f2h-settings'
			);

			// get furthest point to the right
			const maxRight = nodes.reduce((max, node) => {
				return Math.max(max, node.x + node.width);
			}, 0);

			// get furthest point to the top
			const minTop = nodes.reduce((min, node) => {
				return Math.min(min, node.y);
			}, 0);

			// create the node
			let textNode = figma.createText();
			textNode.characters = yaml.dump(
				storedVariables || defaultVariables
			);
			textNode.x = xPos || maxRight + 100;
			textNode.y = minTop;
			textNode.name = 'f2h-variables';

			figma.ui.postMessage({
				type: 'variables',
				variables: storedVariables || defaultVariables,
			});
		});
	};
}

class StoredConfig {
	static get = async (): Promise<Config> => {
		// get the stored config
		const _config = await figma.clientStorage.getAsync('config');

		// set up config defaults if none found
		if (!_config) {
			return {
				syntax: camelize(figma.currentPage.name),
<<<<<<< HEAD
				scale: { value: 2, label: "2x", selected: true },
				extension: { value: 'PNG', label: 'png', selected: true },
				fileType: { value: 'html', label: 'html', selected: true },
				includeResizer: true,
				testingMode: false,
				maxWidth: null,
				responsiveness: { value: "Dynamic", label: "Dynamic", selected: true },
=======
				scale: 2,
				extension: 'PNG',
				fileType: 'html',
				includeResizer: true,
				testingMode: false,
				maxWidth: null,
				fluid: true,
>>>>>>> a58e16b4
				centerHtmlOutput: false,
				clickableLink: null,
				imagePath: 'img',
				altText: '',
				applyStyleNames: true,
				applyHtags: true,
				styleTextSegments: true,
				includeGoogleFonts: true,
			};
		} else {
			return _config;
		}
	};

	static set = async (_config: Config): Promise<Config> => {
		// set the stored config
		await figma.clientStorage.setAsync('config', _config);
		return _config;
	};

	static clear = async (): Promise<void> => {
		// clear the stored config
		await figma.clientStorage.deleteAsync('config');
	};

	static writeSettings = async (config): Promise<void> => {
		// write the config to a text node on the current page

		let xPos;

		// remove existing settings text node if found
		const settings = figma.currentPage.findOne(
			(node) => node.type === 'TEXT' && node.name === 'f2h-settings'
		);

		if (settings) {
			// save xPos if settings node exists
			xPos = settings.x;

			settings.remove();
		}

		// load Inter for settings text node
		figma.loadFontAsync({ family: 'Inter', style: 'Regular' }).then(() => {
			// get all frames with names including "#"
			const nodes = figma.currentPage.findAll(
				(node) =>
					node.name.includes('#') || node.name === 'f2h-variables'
			);

			// get furthest point to the right
			const maxRight = nodes.reduce((max, node) => {
				return Math.max(max, node.x + node.width);
			}, 0);

			// get furthest point to the top
			const minTop = nodes.reduce((min, node) => {
				return Math.min(min, node.y);
			}, 0);

			// create the node
			let textNode = figma.createText();
			textNode.characters = yaml.dump(formatConfig(config));
			textNode.x = xPos || maxRight + 100;
			textNode.y = minTop;
			textNode.name = 'f2h-settings';
		});
	};

	static loadSettings = async (): Promise<void> => {
		// find text node named "settings" and load
		const settingsNode = figma.currentPage.findOne(
			(node) => node.name === 'f2h-settings' && node.type === 'TEXT'
		);

		log('settingsNode', settingsNode);

		if (!!settingsNode?.characters) {
			const config = parseConfig(yaml.load(settingsNode.characters));
			await StoredConfig.set(config);
		}
	};
}

const formatConfig = (__config) => {
	__config.extension = __config.extension.value;
	__config.fileType = __config.fileType.value;
	__config.responsiveness = __config.responsiveness.value;
	__config.scale = __config.scale.value;

	return __config;
}

const parseConfig = (__config) => {
	__config.extension = { value: __config.extension, label: __config.extension.toLowerCase(), selected: true };
	__config.fileType = { value: __config.fileType, label: __config.fileType, selected: true };
	__config.responsiveness = { value: __config.responsiveness, label: __config.responsiveness, selected: true };
	__config.scale = { value: __config.scale, label: `${__config.scale}x`, selected: true };

	return __config;
}

class TempFrame {
	frame: FrameNode | undefined;

	create = () => {
		if (this.frame) {
			this.frame.remove();
			this.frame = undefined;
		}

		this.frame = figma.createFrame();
		this.frame.name = '[figma2html]';
		this.frame.clipsContent = false;
		this.frame = this.frame;
	};

	remove = () => {
		this.frame?.remove();
		this.frame = undefined;
	};
}
const tempFrame = new TempFrame();

const getExportables = (): Exportable[] => {
	const nodes = figma.currentPage.findAll(
		(node) =>
			node.name.match(/^#\d+px$/) &&
			node.type === 'FRAME' &&
			node.parent === figma.currentPage
	);

	return nodes.map(({ id, name, width, height }) => {
		return {
			id,
			parentName: name,
			size: { width, height },
		};
	});
};

// create html file
const getFile = async (
	config: Config,
	assets,
	variables: Variable
): Promise<HTMLFile> => {
	return {
		filename: config.syntax,
		extension: config.fileType,
		data: html({ config, assets, variables }),
	};
};

const getAssets = async (
	exportables: readonly Exportable[],
	config: Config,
	previewSettings: PreviewSettings
): Promise<Asset[]> => {
	tempFrame.create();

	let assets: Asset[] = [];

	for (let exportable of exportables) {
		let asset: Asset = {
			filename: '',
			extension: config.extension,
			size: undefined,
			data: new Uint8Array(),
			node: undefined,
		};

		let originalNode = figma.getNodeById(exportable.id) as FrameNode;

		// Convert all frames within this frame that contain text layers to groups
		let grouplessNode = originalNode.clone();
		grouplessNode = withModificationsForText(grouplessNode);

		// Hide all text layers.
		let modifiedNode = originalNode.clone();
		modifiedNode = withModificationsForExport(modifiedNode, config);

		if (tempFrame.frame) {
			tempFrame.frame.appendChild(grouplessNode);
			tempFrame.frame.appendChild(modifiedNode);
		}

		asset.node = grouplessNode;
		// asset.node = originalNode;

		const filename = `${config.imagePath}/${exportable.parentName.replace(
			'#',
			''
		)}`;
		asset.filename = filename;

		// generate image data
		const baseExportConfig = {
			extension: config.extension,
			scale: config.scale,
			srcSize: exportable.size,
		};

		const { destSize } = createSettingsBlock(baseExportConfig);

		asset.size = destSize;

		const { settings } = createSettingsBlock(
			previewSettings.isFinal
				? baseExportConfig
				: {
<<<<<<< HEAD
					extension: { value: 'JPG', label: 'jpg', selected: false },
					scale: { value: 1, label: '1x', selected: false },
					srcSize: previewSettings.thumbSize,
				}
=======
						extension: 'JPG',
						scale: 1,
						srcSize: previewSettings.thumbSize,
				  }
>>>>>>> a58e16b4
		);

		try {
			asset.data = await (<ExportMixin>modifiedNode).exportAsync(
				settings
			);
		} catch (exportable) {
			log(exportable);
		}

		assets.push(asset);
	}

	// tempFrame.remove();

	return assets;
};

const withModificationsForText = (node: FrameNode): FrameNode => {
	// find all frame nodes within the frame
	const allNodes = node.findAll((node) => node.type === 'FRAME');

	// find all frame nodes within the frame with a child node of type TEXT
	const allTextNodes = allNodes.filter((node) =>
		node.children.find((child) => child.type === 'TEXT')
	);

	// convert all frames to groups for positioning
	const groups: GroupNode[] = createGroupsFromFrames(allTextNodes);

	return node;
};

const withModificationsForExport = (
	node: FrameNode,
	config: Config
): FrameNode => {
	const textNodes = node.findAll((c) => c.type === 'TEXT');

	if (!config.testingMode) {
		// hide all text layers if testingMode is false
		textNodes.forEach((node) => (node.visible = false));
	} else {
		// fade all text layers if testingMode is true
		textNodes.forEach((node) => (node.opacity = 0.5));
	}

	return node;
};

// Inspired by Naftali Beder https://github.com/naftalibeder/figma-frame-exporter
const refreshPreview = async (
	config: Config | undefined,
	variables: Variable | undefined
) => {
	const exportables = getExportables();

	let exampleAssets: Asset[] = [];
	let exampleFile: HTMLFile;

	if (config) {
		exampleAssets = await getAssets(exportables, config, {
			isFinal: false,
			thumbSize: { width: 32, height: 32 },
		});
		exampleFile = await getFile(config, exampleAssets, variables);
	}

	tempFrame.remove();

	figma.ui.postMessage({
		type: 'preview',
		preview: {
			nodeCount: exportables.length,
			exampleAssets,
			exampleFile,
			loading: false,
		},
	});
};

const generateExport = async (config: Config, variables: Variable) => {
	const exportables = getExportables();

	const assets = await getAssets(exportables, config, { isFinal: true });

	const file = await getFile(config, assets, variables);

	log('assets + file', { assets, file });

	tempFrame.remove();

	figma.ui.postMessage({
		type: 'export',
		assets,
		file,
	});
};

figma.ui.onmessage = async (message) => {
	const { type } = message;
	log('Message:', type);

	let storedConfig, storedVariables, storedViews, storedSize;

	switch (type) {
		case 'init':
			figma.ui.postMessage({
				type: 'loading',
				loading: true
			});

			storedSize = await StoredSize.get();
			figma.ui.resize(storedSize.w, storedSize.h);

			storedConfig = await StoredConfig.get();
			storedVariables = await StoredVariables.get();
			storedViews = await StoredViews.get();

			log('Loaded stored config:', storedConfig);
			log('Loaded stored variables:', storedVariables);

			figma.ui.postMessage({
				type: 'load',
				config: storedConfig,
				variables: storedVariables,
				views: storedViews,
			});

			await refreshPreview(storedConfig, storedVariables);
			break;
		case 'view':
			if (message.views) storedViews = await StoredViews.set(message.views);

			break;
		case 'resize':
			if (message.size) storedSize = await StoredSize.set(message.size);
			figma.ui.resize(storedSize.w, storedSize.h);
			break;
		case 'config':
			figma.ui.postMessage({
				type: 'loading',
				loading: true
			});

			storedConfig = await StoredConfig.set(message.config);
			storedVariables = await StoredVariables.get();

			if (message.views) storedViews = await StoredViews.set(message.views);

			await refreshPreview(storedConfig, storedVariables);
			break;
		case 'export':
			storedVariables = await StoredVariables.get();
			await generateExport(message.config, storedVariables);
			break;
		case 'reset':
			await StoredConfig.clear();
			await StoredSize.clear();
			await StoredViews.clear();

			storedConfig = await StoredConfig.get();
			storedVariables = await StoredVariables.get();
			storedViews = await StoredViews.get();
			storedSize = await StoredSize.get();

			console.log(storedViews);

			figma.ui.resize(storedSize.w, storedSize.h);

			figma.ui.postMessage({
				type: 'load',
				config: storedConfig,
				variables: storedVariables,
				views: storedViews,
				size: storedSize,
			});

			await refreshPreview(storedConfig, storedVariables);
			break;
		case 'saveSettings':
			storedConfig = await StoredConfig.get();
			await StoredConfig.writeSettings(storedConfig);
			log('Writing stored config:', storedConfig);
			break;
		case 'loadSettings':
			await StoredConfig.loadSettings();
			storedConfig = await StoredConfig.get();
			storedVariables = await StoredVariables.get();
			storedViews = await StoredViews.get();
			log('Loaded stored config:', storedConfig);
			figma.ui.postMessage({
				type: 'load',
				config: storedConfig,
				variables: storedVariables,
				views: storedViews,
			});
			await refreshPreview(storedConfig, storedVariables);
			break;
		case 'writeVariables':
			await StoredVariables.writeVariables();
			log('Writing example variables:', defaultVariables);
			break;
	}
};

// figma.on("selectionchange", async () => {
//   const storedConfig = await StoredConfig.get();
//   await refreshPreview(storedConfig);
// });

figma.on('close', () => {
	tempFrame.remove();
	log('closed');
});<|MERGE_RESOLUTION|>--- conflicted
+++ resolved
@@ -166,7 +166,6 @@
 		if (!_config) {
 			return {
 				syntax: camelize(figma.currentPage.name),
-<<<<<<< HEAD
 				scale: { value: 2, label: "2x", selected: true },
 				extension: { value: 'PNG', label: 'png', selected: true },
 				fileType: { value: 'html', label: 'html', selected: true },
@@ -174,15 +173,6 @@
 				testingMode: false,
 				maxWidth: null,
 				responsiveness: { value: "Dynamic", label: "Dynamic", selected: true },
-=======
-				scale: 2,
-				extension: 'PNG',
-				fileType: 'html',
-				includeResizer: true,
-				testingMode: false,
-				maxWidth: null,
-				fluid: true,
->>>>>>> a58e16b4
 				centerHtmlOutput: false,
 				clickableLink: null,
 				imagePath: 'img',
@@ -394,17 +384,10 @@
 			previewSettings.isFinal
 				? baseExportConfig
 				: {
-<<<<<<< HEAD
 					extension: { value: 'JPG', label: 'jpg', selected: false },
 					scale: { value: 1, label: '1x', selected: false },
 					srcSize: previewSettings.thumbSize,
 				}
-=======
-						extension: 'JPG',
-						scale: 1,
-						srcSize: previewSettings.thumbSize,
-				  }
->>>>>>> a58e16b4
 		);
 
 		try {
