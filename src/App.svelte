<script lang="ts" type="module">
  import "./app.css";

  import { onMount } from "svelte";
  import JSZip from "../node_modules/jszip/dist/jszip.min.js";
<<<<<<< HEAD
  import { Asset, Config, Extension, FileType, HTMLFile, Loading, Scale, Responsiveness, Size, Views } from "./types";
=======
  import { Asset, Config, Extension, FileType, HTMLFile, Loading, Scale, Size, Views } from "./types";
>>>>>>> 24f72f20

  import Panel from "./lib/components/Layout/Panel.svelte";

  import ErrorMessage from "./lib/components/ErrorMessage.svelte";
  import Footer from "./lib/components/Footer.svelte";

  import File from "./lib/components/Controls/File.svelte";
  import Images from "./lib/components/Controls/Images.svelte";
  import Page from "./lib/components/Controls/Page.svelte";
  import Preview from "./lib/components/Controls/Preview.svelte";
  import Text from "./lib/components/Controls/Text.svelte";

  let errorMessage,
    errorTimeout,
    loading = false;

  let views = {};

  interface FileTypeOption {
    value: FileType;
    label: string;
    group: string | null;
    selected: boolean;
  }

  let fileType: FileType | undefined = undefined;
  let fileTypeOptions: FileTypeOption[] = [
    { value: "html", label: "html", group: null, selected: false },
    { value: "svelte", label: "svelte", group: null, selected: false }, // TO DO
  ];

  $: {
    fileTypeOptions.forEach((o, i) => {
      fileTypeOptions[i].selected = o.value === fileType;
    });
  }

  interface ExtensionOption {
    value: Extension;
    label: string;
    group: string | null;
    selected: boolean;
  }

  let extension: Extension | undefined = undefined;
  let extensionOptions: ExtensionOption[] = [
    { value: "PNG", label: "png", group: null, selected: false },
    { value: "JPG", label: "jpg", group: null, selected: false },
    { value: "SVG", label: "svg", group: null, selected: false },
  ];

  $: {
    extensionOptions.forEach((o, i) => {
      extensionOptions[i].selected = o.value === extension;
    });
  }

  interface ScaleOption {
    value: Scale;
    label: string;
    selected: boolean;
  }

  let scale: Scale | undefined = undefined;
  let scaleOptions: ScaleOption[] = [
    { value: 1, label: "1x", selected: false },
    { value: 2, label: "2x", selected: false },
    { value: 4, label: "4x", selected: false },
  ];

  $: {
    scaleOptions.forEach((o, i) => {
      scaleOptions[i].selected = o.value === scale;
    });
  }

<<<<<<< HEAD
  interface ResponsivenessOption {
    value: Responsiveness;
    label: string;
    selected: boolean;
  }

  let responsiveness: Responsiveness | undefined = undefined;
  let responsivenessOptions: ResponsivenessOption[] = [
    { value: "Dynamic", label: "Dynamic", selected: false },
    { value: "Fixed", label: "Fixed", selected: false },
  ];

  $: {
    responsivenessOptions.forEach((o, i) => {
      responsivenessOptions[i].selected = o.value === responsiveness;
    });
  }

  let syntax: string | undefined = undefined;
  let includeResizer = true;
=======
  let syntax: string | undefined = undefined;
  let includeResizer = true;
  let fluid = true;
>>>>>>> 24f72f20
  let testingMode = false;
  let centerHtmlOutput = false;
  let applyStyleNames = false;
  let applyHtags = false;
  let styleTextSegments = true;
  let includeGoogleFonts = true;
  let clickableLink: string | undefined = undefined;
  let maxWidth: number | undefined = undefined;
  let imagePath: string | undefined = undefined;
  let altText: string | undefined = undefined;

  let nodeCount = 0;
  let exampleAssets: Asset[] = [];
  let exampleFile: HTMLFile;

  $: showLoader = false;

  let showVariablesButton = false;

  const buildConfig = (): Config => {
    return {
      syntax,
      scale,
      extension,
      fileType,
      includeResizer,
      testingMode,
      maxWidth,
      fluid,
      centerHtmlOutput,
      clickableLink,
      imagePath,
      altText,
      applyStyleNames,
      applyHtags,
      styleTextSegments,
      includeGoogleFonts,
    };
  };

  window.onmessage = async (event: MessageEvent) => {
    const message = event.data.pluginMessage;
<<<<<<< HEAD
=======
    const type = message.type;
>>>>>>> 24f72f20

    if (type === "load") {
      const config = message.config as Config;
      views = message.views as Views;

      syntax = config.syntax;
      extension = config.extension;
      scale = config.scale;
      fileType = config.fileType;
      includeResizer = config.includeResizer;
      testingMode = config.testingMode;
      maxWidth = config.maxWidth;
<<<<<<< HEAD
      responsiveness = config.responsiveness;
=======
      fluid = config.fluid;
>>>>>>> 24f72f20
      centerHtmlOutput = config.centerHtmlOutput;
      clickableLink = config.clickableLink;
      imagePath = config.imagePath;
      altText = config.altText;
      applyStyleNames = config.applyStyleNames;
      applyHtags = config.applyHtags;
      styleTextSegments = config.styleTextSegments;
      includeGoogleFonts = config.includeGoogleFonts;
    } else if (type === "preview") {
      const preview = message.preview;
      nodeCount = preview.nodeCount;
      exampleAssets = preview.exampleAssets;
      exampleFile = preview.exampleFile;
      exampleAssets = await buildPreviewImages(exampleAssets);
      loading = message.loading as Loading;
    } else if (type === "loading") {
      loading = message.loading as Loading;
    } else if (type === "export") {
      const url = await buildZipArchive(message.assets, message.file);
      const link = document.createElement("a");
      link.href = url;
      link.download = `${syntax}.zip`;
      link.click();

      setTimeout(() => {
        loading = false;
      }, 1500);
    } else if (type === "variables") {
      showVariablesButton = message.variables === null;
    } else if (type === "error") {
      setErrorMessage(message.message);
    }
  };

  interface PostMessage {
    type: "init" | "load" | "config" | "export" | "reset" | "saveSettings" | "loadSettings" | "writeVariables";
    config?: Config | null;
  }

  const postMessage = (message: PostMessage) => parent.postMessage({ pluginMessage: message }, "*");

  onMount(() => postMessage({ type: "init" }));

  const onChangeConfig = () => postMessage({ type: "config", config: buildConfig() });
<<<<<<< HEAD
=======
  const onSelectExport = () => {
    loading = true;
    postMessage({ type: "export", config: buildConfig() });
  };
  const onReset = () => postMessage({ type: "reset" });
>>>>>>> 24f72f20

  const onChangeView = () => {
    parent.postMessage(
      {
        pluginMessage: {
          type: "view",
          views: views,
        },
      },
      "*"
    );
  };

  const onSaveSettings = () => {
    parent.postMessage(
      {
        pluginMessage: {
          type: "saveSettings",
        },
      },
      "*"
    );
  };

  const setErrorMessage = (message: string) => {
    clearTimeout(errorTimeout);
    errorMessage = message;

    // clear error message after 5 seconds
    errorTimeout = setTimeout(() => {
      errorMessage = undefined;
    }, 3000);
  };

  const onLoadSettings = () => {
    parent.postMessage(
      {
        pluginMessage: {
          type: "loadSettings",
        },
      },
      "*"
    );
  };

  const onWriteVariables = () => {
    parent.postMessage(
      {
        pluginMessage: {
          type: "writeVariables",
        },
      },
      "*"
    );
  };

  const buildPreviewImages = async (assets: Asset[]): Promise<Asset[]> => {
    assets.forEach((asset) => {
      let blob = new Blob([asset.data], { type: `image/png` });
      const url = window.URL.createObjectURL(blob);
      asset.url = url;
    });

    return assets;
  };

  const buildZipArchive = async (assets: Asset[], file: HTMLFile): Promise<string> => {
    let zip = new JSZip();

    assets.forEach((asset) => {
      const extensionLower = asset.extension.value.toLowerCase();
      let blob = new Blob([asset.data], {
        type: `image/${extensionLower}`,
      });
      zip.file(`${asset.filename}.${extensionLower}`, blob, {
        base64: true,
      });
    });

    let fileBlob = new Blob([file.data], { type: `string` });
    zip.file(`${file.filename}.${file.extension.value.toLowerCase()}`, fileBlob, {
      base64: true,
    });

    const blob = await zip.generateAsync({ type: "blob" });
    const url = window.URL.createObjectURL(blob);

    return url;
  };

  let resizing = false;

  const resizeWindow = (e) => {
    if (!resizing) return;

    const size = {
      w: Math.max(50, Math.floor(e.clientX + 5)),
      h: Math.max(50, Math.floor(e.clientY + 5)),
    };

    parent.postMessage({ pluginMessage: { type: "resize", size: size } }, "*");
  };

  const resizeDown = (e) => {
    resizing = true;
    // e.preventDefault();
    window.addEventListener("mousemove", resizeWindow, true);
    window.addEventListener("mouseup", resizeUp, true);
  };

  const resizeUp = () => {
    resizing = false;
    window.removeEventListener("mousemove", resizeWindow, true);
    window.removeEventListener("mouseup", null);
  };

  $: console.log(views);
</script>

<div
  id="corner"
  class="fixed bottom-0 right-0 cursor-se-resize w-4 h-4 z-[999] overflow-hidden"
  on:mousedown={resizeDown}
  on:mouseup={resizeUp}
>
  <i
    class="ml-0.5 absolute text-xs text-gray-300 -rotate-45 -translate-x-1/4 -translate-y-1/4 fa-sharp fa-solid fa-grip-dots top-1/2 left-1/2"
  />
</div>

<div class="flex w-full overflow-hidden content">
  <div class="flex flex-col w-1/3 min-h-full pb-12 control-panel">
    {#if views}
      <Panel title="File output" bind:expanded={views.file} on:changeView={onChangeView}>
        <File bind:fileType bind:menuItems={fileTypeOptions} bind:syntax on:changeConfig={onChangeConfig} />
      </Panel>
      <Panel title="Image settings" bind:expanded={views.images} on:changeView={onChangeView}>
        <Images
          bind:scaleOptions
          bind:scale
          bind:extensionOptions
          bind:extension
          bind:imagePath
          bind:altText
          on:changeConfig={onChangeConfig}
        />
      </Panel>
      <Panel title="Page settings" bind:expanded={views.page} on:changeView={onChangeView}>
        <Page
          bind:includeResizer
          bind:centerHtmlOutput
<<<<<<< HEAD
          bind:responsiveness
          bind:responsivenessOptions
=======
          bind:fluid
>>>>>>> 24f72f20
          bind:testingMode
          bind:maxWidth
          bind:clickableLink
          on:changeConfig={onChangeConfig}
        />
      </Panel>
      <Panel title="Text settings" bind:expanded={views.text} on:changeView={onChangeView}>
        <Text
          bind:showVariablesButton
          bind:styleTextSegments
          bind:applyStyleNames
          bind:applyHtags
          bind:includeGoogleFonts
          on:changeConfig={onChangeConfig}
          on:writeVariables={onWriteVariables}
        />
      </Panel>
    {/if}
  </div>
  <div class="sticky w-2/3 h-full pb-12">
    <Panel title="Preview" bind:expanded={views.preview} on:changeView={onChangeView}>
      <Preview bind:exampleAssets bind:exampleFile bind:scale bind:showLoader />
    </Panel>
  </div>
</div>

{#if errorMessage}
  <ErrorMessage {errorMessage} />
{/if}

<Footer
  on:reset={onReset}
  on:export={onSelectExport}
  on:save={onSaveSettings}
  on:load={onLoadSettings}
  bind:nodeCount
/>

<style>
  .content {
    color: var(--figma-color-text);
    min-height: calc(100% + 48px);
  }

  .control-panel {
    border-right: 1px solid var(--figma-color-border);
  }

  .svg-wrapper {
    display: none;
  }

  :global(.setting div) {
    color: var(--figma-color-text) !important;
  }

  :global(input, textarea, .setting button) {
    /* border: 1px solid var(--figma-color-border) !important; */
    border: none !important;
    background-color: var(--figma-color-bg-secondary) !important;
    border-radius: 4px !important;
    color: var(--figma-color-text) !important;
  }

  :global(.setting button) {
    height: 36px !important;
  }

  :global(.input input, .setting button) {
    height: 36px !important;
  }

  :global(svg) {
    fill: var(--figma-color-text) !important;
  }

  :global(button svg) {
    fill: var(--figma-color-text-secondary) !important;
  }

  :global(.content button) {
    background-color: var(--figma-color-bg-secondary) !important;
    border-radius: 4px !important;
    height: 40px !important;
    margin-top: 8px !important;
  }

  :global(.content button:hover) {
    background-color: var(--figma-color-bg-tertiary) !important;
  }

  :global(.content button:focus) {
    outline: 1px solid var(--figma-color-border-selected);
  }

  :global(.content button .label, .content button .placeholder) {
    color: var(--figma-color-text) !important;
    margin-top: 0 !important;
  }

  :global(.content button .caret svg path) {
    fill: var(--figma-color-text-secondary) !important;
  }

  :global(.content button:hover .caret svg path) {
    fill: var(--figma-color-text) !important;
  }

  :global(.content ul li .label) {
    color: var(--figma-color-bg) !important;
  }

  :global(.figma-dark .content ul li .label) {
    color: var(--figma-color-text) !important;
  }
</style><|MERGE_RESOLUTION|>--- conflicted
+++ resolved
@@ -3,11 +3,7 @@
 
   import { onMount } from "svelte";
   import JSZip from "../node_modules/jszip/dist/jszip.min.js";
-<<<<<<< HEAD
-  import { Asset, Config, Extension, FileType, HTMLFile, Loading, Scale, Responsiveness, Size, Views } from "./types";
-=======
   import { Asset, Config, Extension, FileType, HTMLFile, Loading, Scale, Size, Views } from "./types";
->>>>>>> 24f72f20
 
   import Panel from "./lib/components/Layout/Panel.svelte";
 
@@ -84,32 +80,9 @@
     });
   }
 
-<<<<<<< HEAD
-  interface ResponsivenessOption {
-    value: Responsiveness;
-    label: string;
-    selected: boolean;
-  }
-
-  let responsiveness: Responsiveness | undefined = undefined;
-  let responsivenessOptions: ResponsivenessOption[] = [
-    { value: "Dynamic", label: "Dynamic", selected: false },
-    { value: "Fixed", label: "Fixed", selected: false },
-  ];
-
-  $: {
-    responsivenessOptions.forEach((o, i) => {
-      responsivenessOptions[i].selected = o.value === responsiveness;
-    });
-  }
-
-  let syntax: string | undefined = undefined;
-  let includeResizer = true;
-=======
   let syntax: string | undefined = undefined;
   let includeResizer = true;
   let fluid = true;
->>>>>>> 24f72f20
   let testingMode = false;
   let centerHtmlOutput = false;
   let applyStyleNames = false;
@@ -152,10 +125,7 @@
 
   window.onmessage = async (event: MessageEvent) => {
     const message = event.data.pluginMessage;
-<<<<<<< HEAD
-=======
     const type = message.type;
->>>>>>> 24f72f20
 
     if (type === "load") {
       const config = message.config as Config;
@@ -168,11 +138,7 @@
       includeResizer = config.includeResizer;
       testingMode = config.testingMode;
       maxWidth = config.maxWidth;
-<<<<<<< HEAD
-      responsiveness = config.responsiveness;
-=======
       fluid = config.fluid;
->>>>>>> 24f72f20
       centerHtmlOutput = config.centerHtmlOutput;
       clickableLink = config.clickableLink;
       imagePath = config.imagePath;
@@ -217,14 +183,11 @@
   onMount(() => postMessage({ type: "init" }));
 
   const onChangeConfig = () => postMessage({ type: "config", config: buildConfig() });
-<<<<<<< HEAD
-=======
   const onSelectExport = () => {
     loading = true;
     postMessage({ type: "export", config: buildConfig() });
   };
   const onReset = () => postMessage({ type: "reset" });
->>>>>>> 24f72f20
 
   const onChangeView = () => {
     parent.postMessage(
@@ -376,12 +339,7 @@
         <Page
           bind:includeResizer
           bind:centerHtmlOutput
-<<<<<<< HEAD
-          bind:responsiveness
-          bind:responsivenessOptions
-=======
           bind:fluid
->>>>>>> 24f72f20
           bind:testingMode
           bind:maxWidth
           bind:clickableLink
