<script lang="ts" type="module">
<<<<<<< HEAD
  import "./app.css";

  import { onMount } from "svelte";
  import JSZip from "../node_modules/jszip/dist/jszip.min.js";
  import { Asset, Config, Extension, FileType, HTMLFile, Loading, Scale, Responsiveness, Size, Views } from "./types";

  import Panel from "./lib/components/Layout/Panel.svelte";

  import ErrorMessage from "./lib/components/ErrorMessage.svelte";
  import Footer from "./lib/components/Footer.svelte";

  import File from "./lib/components/Controls/File.svelte";
  import Images from "./lib/components/Controls/Images.svelte";
  import Page from "./lib/components/Controls/Page.svelte";
  import Preview from "./lib/components/Controls/Preview.svelte";
  import Text from "./lib/components/Controls/Text.svelte";

  let errorMessage,
    errorTimeout,
    loading = false;

  let views = {};

  interface FileTypeOption {
    value: FileType;
    label: string;
    group: string | null;
    selected: boolean;
  }

  let fileType: FileType | undefined = undefined;
  let fileTypeOptions: FileTypeOption[] = [
    { value: "html", label: "html", group: null, selected: false },
    { value: "svelte", label: "svelte", group: null, selected: false }, // TO DO
  ];

  $: {
    fileTypeOptions.forEach((o, i) => {
      fileTypeOptions[i].selected = o.value === fileType;
    });
  }

  interface ExtensionOption {
    value: Extension;
    label: string;
    group: string | null;
    selected: boolean;
  }

  let extension: Extension | undefined = undefined;
  let extensionOptions: ExtensionOption[] = [
    { value: "PNG", label: "png", group: null, selected: false },
    { value: "JPG", label: "jpg", group: null, selected: false },
    { value: "SVG", label: "svg", group: null, selected: false },
  ];

  $: {
    extensionOptions.forEach((o, i) => {
      extensionOptions[i].selected = o.value === extension;
    });
  }

  interface ScaleOption {
    value: Scale;
    label: string;
    selected: boolean;
  }

  let scale: Scale | undefined = undefined;
  let scaleOptions: ScaleOption[] = [
    { value: 1, label: "1x", selected: false },
    { value: 2, label: "2x", selected: false },
    { value: 4, label: "4x", selected: false },
  ];

  $: {
    scaleOptions.forEach((o, i) => {
      scaleOptions[i].selected = o.value === scale;
    });
  }

  interface ResponsivenessOption {
    value: Responsiveness;
    label: string;
    selected: boolean;
  }

  let responsiveness: Responsiveness | undefined = undefined;
  let responsivenessOptions: ResponsivenessOption[] = [
    { value: "Dynamic", label: "Dynamic", selected: false },
    { value: "Fixed", label: "Fixed", selected: false },
  ];

  $: {
    responsivenessOptions.forEach((o, i) => {
      responsivenessOptions[i].selected = o.value === responsiveness;
    });
  }

  let syntax: string | undefined = undefined;
  let includeResizer = true;
  let testingMode = false;
  let centerHtmlOutput = false;
  let applyStyleNames = false;
  let applyHtags = false;
  let styleTextSegments = true;
  let includeGoogleFonts = true;
  let clickableLink: string | undefined = undefined;
  let maxWidth: number | undefined = undefined;
  let imagePath: string | undefined = undefined;
  let altText: string | undefined = undefined;

  let nodeCount = 0;
  let exampleAssets: Asset[] = [];
  let exampleFile: HTMLFile;

  $: showLoader = false;

  let showVariablesButton = false;

  const buildConfig = (): Config => {
    return {
      syntax,
      scale,
      extension,
      fileType,
      includeResizer,
      testingMode,
      maxWidth,
      responsiveness,
      centerHtmlOutput,
      clickableLink,
      imagePath,
      altText,
      applyStyleNames,
      applyHtags,
      styleTextSegments,
      includeGoogleFonts,
    };
  };

  window.onmessage = async (event: MessageEvent) => {
    const message = event.data.pluginMessage;
    const type = message.type;

    if (type === "load") {
      const config = message.config as Config;
      views = message.views as Views;

      syntax = config.syntax;
      extension = config.extension;
      scale = config.scale;
      fileType = config.fileType;
      includeResizer = config.includeResizer;
      testingMode = config.testingMode;
      maxWidth = config.maxWidth;
      responsiveness = config.responsiveness;
      centerHtmlOutput = config.centerHtmlOutput;
      clickableLink = config.clickableLink;
      imagePath = config.imagePath;
      altText = config.altText;
      applyStyleNames = config.applyStyleNames;
      applyHtags = config.applyHtags;
      styleTextSegments = config.styleTextSegments;
      includeGoogleFonts = config.includeGoogleFonts;
    } else if (type === "preview") {
      const preview = message.preview;
      nodeCount = preview.nodeCount;
      exampleAssets = preview.exampleAssets;
      exampleFile = preview.exampleFile;
      exampleAssets = await buildPreviewImages(exampleAssets);
      loading = message.loading as Loading;
    } else if (type === "loading") {
      loading = message.loading as Loading;
    } else if (type === "export") {
      const url = await buildZipArchive(message.assets, message.file);
      const link = document.createElement("a");
      link.href = url;
      link.download = `${syntax}.zip`;
      link.click();

      setTimeout(() => {
        loading = false;
      }, 1500);
    } else if (type === "variables") {
      showVariablesButton = message.variables === null;
    } else if (type === "error") {
      setErrorMessage(message.message);
    }
  };

  onMount(() => {
    parent.postMessage(
      {
        pluginMessage: {
          type: "init",
        },
      },
      "*"
    );
  });

  const onChangeConfig = () => {
    parent.postMessage(
      {
        pluginMessage: {
          type: "config",
          config: buildConfig(),
        },
      },
      "*"
    );
  };

  const onSelectExport = () => {
    loading = true;
    parent.postMessage(
      {
        pluginMessage: {
          type: "export",
          config: buildConfig(),
        },
      },
      "*"
    );
  };

  const onReset = () => {
    parent.postMessage(
      {
        pluginMessage: {
          type: "reset",
        },
      },
      "*"
    );
  };

  const onChangeView = () => {
    parent.postMessage(
      {
        pluginMessage: {
          type: "view",
          views: views,
        },
      },
      "*"
    );
  };

  const onSaveSettings = () => {
    parent.postMessage(
      {
        pluginMessage: {
          type: "saveSettings",
        },
      },
      "*"
    );
  };

  const setErrorMessage = (message: string) => {
    clearTimeout(errorTimeout);
    errorMessage = message;

    // clear error message after 5 seconds
    errorTimeout = setTimeout(() => {
      errorMessage = undefined;
    }, 3000);
  };

  const onLoadSettings = () => {
    parent.postMessage(
      {
        pluginMessage: {
          type: "loadSettings",
        },
      },
      "*"
    );
  };

  const onWriteVariables = () => {
    parent.postMessage(
      {
        pluginMessage: {
          type: "writeVariables",
        },
      },
      "*"
    );
  };

  const buildPreviewImages = async (assets: Asset[]): Promise<Asset[]> => {
    assets.forEach((asset) => {
      let blob = new Blob([asset.data], { type: `image/png` });
      const url = window.URL.createObjectURL(blob);
      asset.url = url;
    });

    return assets;
  };

  const buildZipArchive = async (assets: Asset[], file: HTMLFile): Promise<string> => {
    let zip = new JSZip();

    assets.forEach((asset) => {
      const extensionLower = asset.extension.value.toLowerCase();
      let blob = new Blob([asset.data], {
        type: `image/${extensionLower}`,
      });
      zip.file(`${asset.filename}.${extensionLower}`, blob, {
        base64: true,
      });
    });

    let fileBlob = new Blob([file.data], { type: `string` });
    zip.file(`${file.filename}.${file.extension.value.toLowerCase()}`, fileBlob, {
      base64: true,
    });

    const blob = await zip.generateAsync({ type: "blob" });
    const url = window.URL.createObjectURL(blob);

    return url;
  };

  let resizing = false;

  const resizeWindow = (e) => {
    if (!resizing) return;

    const size = {
      w: Math.max(50, Math.floor(e.clientX + 5)),
      h: Math.max(50, Math.floor(e.clientY + 5)),
    };

    parent.postMessage({ pluginMessage: { type: "resize", size: size } }, "*");
  };

  const resizeDown = (e) => {
    resizing = true;
    // e.preventDefault();
    window.addEventListener("mousemove", resizeWindow, true);
    window.addEventListener("mouseup", resizeUp, true);
  };

  const resizeUp = () => {
    resizing = false;
    window.removeEventListener("mousemove", resizeWindow, true);
    window.removeEventListener("mouseup", null);
  };

  $: console.log(views);
</script>

<div
  id="corner"
  class="fixed bottom-0 right-0 cursor-se-resize w-4 h-4 z-[999] overflow-hidden"
  on:mousedown={resizeDown}
  on:mouseup={resizeUp}
>
  <i
    class="ml-0.5 absolute text-xs text-gray-300 -rotate-45 -translate-x-1/4 -translate-y-1/4 fa-sharp fa-solid fa-grip-dots top-1/2 left-1/2"
  />
</div>

<div class="flex w-full overflow-hidden content">
  <div class="flex flex-col w-1/3 min-h-full pb-12 control-panel">
    {#if views}
      <Panel title="File output" bind:expanded={views.file} on:changeView={onChangeView}>
        <File bind:fileType bind:menuItems={fileTypeOptions} bind:syntax on:changeConfig={onChangeConfig} />
      </Panel>
      <Panel title="Image settings" bind:expanded={views.images} on:changeView={onChangeView}>
        <Images
          bind:scaleOptions
          bind:scale
          bind:extensionOptions
          bind:extension
          bind:imagePath
          bind:altText
          on:changeConfig={onChangeConfig}
        />
      </Panel>
      <Panel title="Page settings" bind:expanded={views.page} on:changeView={onChangeView}>
        <Page
          bind:includeResizer
          bind:centerHtmlOutput
          bind:responsiveness
          bind:responsivenessOptions
          bind:testingMode
          bind:maxWidth
          bind:clickableLink
          on:changeConfig={onChangeConfig}
        />
      </Panel>
      <Panel title="Text settings" bind:expanded={views.text} on:changeView={onChangeView}>
        <Text
          bind:showVariablesButton
          bind:styleTextSegments
          bind:applyStyleNames
          bind:applyHtags
          bind:includeGoogleFonts
          on:changeConfig={onChangeConfig}
          on:writeVariables={onWriteVariables}
        />
      </Panel>
    {/if}
  </div>
  <div class="sticky w-2/3 h-full pb-12">
    <Panel title="Preview" bind:expanded={views.preview} on:changeView={onChangeView}>
      <Preview bind:exampleAssets bind:exampleFile bind:scale bind:showLoader />
    </Panel>
  </div>
</div>

{#if errorMessage}
  <ErrorMessage {errorMessage} />
{/if}

<Footer
  on:reset={onReset}
  on:export={onSelectExport}
  on:save={onSaveSettings}
  on:load={onLoadSettings}
  bind:nodeCount
/>

<style>
  .content {
    color: var(--figma-color-text);
    min-height: calc(100% + 48px);
  }

  .control-panel {
    border-right: 1px solid var(--figma-color-border);
  }

  .svg-wrapper {
    display: none;
  }

  :global(.setting div) {
    color: var(--figma-color-text) !important;
  }

  :global(input, textarea, .setting button) {
    /* border: 1px solid var(--figma-color-border) !important; */
    border: none !important;
    background-color: var(--figma-color-bg-secondary) !important;
    border-radius: 4px !important;
    color: var(--figma-color-text) !important;
  }

  :global(.setting button) {
    height: 36px !important;
  }

  :global(.input input, .setting button) {
    height: 36px !important;
  }

  :global(svg) {
    fill: var(--figma-color-text) !important;
  }

  :global(button svg) {
    fill: var(--figma-color-text-secondary) !important;
  }

  :global(.content button) {
    background-color: var(--figma-color-bg-secondary) !important;
    border-radius: 4px !important;
    height: 40px !important;
    margin-top: 8px !important;
  }

  :global(.content button:hover) {
    background-color: var(--figma-color-bg-tertiary) !important;
  }

  :global(.content button:focus) {
    outline: 1px solid var(--figma-color-border-selected);
  }

  :global(.content button .label, .content button .placeholder) {
    color: var(--figma-color-text) !important;
    margin-top: 0 !important;
  }

  :global(.content button .caret svg path) {
    fill: var(--figma-color-text-secondary) !important;
  }

  :global(.content button:hover .caret svg path) {
    fill: var(--figma-color-text) !important;
  }

  :global(.content ul li .label) {
    color: var(--figma-color-bg) !important;
  }

  :global(.figma-dark .content ul li .label) {
    color: var(--figma-color-text) !important;
  }
</style>
=======
	import './app.css';
	import ExportIcon from './img/icons/export.svg';
	import HelpIcon from './img/icons/help.svg';
	import ImportIcon from './img/icons/import.svg';
	import TextIcon from './img/icons/text.svg';

	import {
		Icon,
		IconAdjust,
		IconDraft,
		IconEllipses,
		IconImage,
		IconLibrary,
		IconSpinner,
		IconSwap,
		IconVisible,
		IconWarning,
		Section,
		SelectMenu,
		Switch,
	} from 'figma-plugin-ds-svelte';
	import { onMount } from 'svelte';
	import { slide, fade } from 'svelte/transition';
	import JSZip from '../node_modules/jszip/dist/jszip.min.js';
	import {
		Asset,
		Config,
		Extension,
		FileType,
		HTMLFile,
		Scale,
		Size,
	} from './types';

	let loading = false;
	let menuOpen = false;

	interface FileTypeOption {
		value: FileType;
		label: string;
		group: string | null;
		selected: boolean;
	}

	let fileType: FileType | undefined = undefined;
	let fileTypeOptions: FileTypeOption[] = [
		{ value: 'html', label: 'html', group: null, selected: false },
		{ value: 'svelte', label: 'svelte', group: null, selected: false }, // TO DO
	];

	$: {
		fileTypeOptions.forEach((o, i) => {
			fileTypeOptions[i].selected = o.value === fileType;
		});
	}

	interface ExtensionOption {
		value: Extension;
		label: string;
		group: string | null;
		selected: boolean;
	}

	let extension: Extension | undefined = undefined;
	let extensionOptions: ExtensionOption[] = [
		{ value: 'PNG', label: 'PNG', group: null, selected: false },
		{ value: 'JPG', label: 'JPG', group: null, selected: false },
		{ value: 'SVG', label: 'SVG', group: null, selected: false },
	];

	$: {
		extensionOptions.forEach((o, i) => {
			extensionOptions[i].selected = o.value === extension;
		});
	}

	interface ScaleOption {
		value: Scale;
		label: string;
		selected: boolean;
	}

	let scale: Scale | undefined = undefined;
	let scaleOptions: ScaleOption[] = [
		{ value: 1, label: '1x', selected: false },
		{ value: 2, label: '2x', selected: false },
		{ value: 4, label: '4x', selected: false },
	];

	$: {
		scaleOptions.forEach((o, i) => {
			scaleOptions[i].selected = o.value === scale;
		});
	}

	let fluid = true;
	let syntax: string | undefined = undefined;
	let includeResizer = true;
	let testingMode = false;
	let centerHtmlOutput = false;
	let applyStyleNames = false;
	let applyHtags = false;
	let styleTextSegments = true;
	let includeGoogleFonts = true;
	let clickableLink: string | undefined = undefined;
	let maxWidth: number | undefined = undefined;
	let imagePath: string | undefined = undefined;
	let altText: string | undefined = undefined;

	let nodeCount = 0;
	let exampleAssets: Asset[] = [];
	let exampleFile: HTMLFile;

	let showVariablesButton = false;

	const displaySize = (size: Size): string => {
		const rounded: Size = {
			width: Math.round(size.width),
			height: Math.round(size.height),
		};
		return `${rounded.width}x${rounded.height}`;
	};

	const buildConfig = (): Config => {
		return {
			syntax,
			scale,
			extension,
			fileType,
			includeResizer,
			testingMode,
			maxWidth,
			fluid,
			centerHtmlOutput,
			clickableLink,
			imagePath,
			altText,
			applyStyleNames,
			applyHtags,
			styleTextSegments,
			includeGoogleFonts,
		};
	};

	window.onmessage = async (event: MessageEvent) => {
		const message = event.data.pluginMessage;

		switch (message.type) {
			case 'load':
				const config = message.config as Config;

				syntax = config.syntax;
				extension = config.extension;
				scale = config.scale;
				fileType = config.fileType;
				includeResizer = config.includeResizer;
				testingMode = config.testingMode;
				maxWidth = config.maxWidth;
				fluid = config.fluid;
				centerHtmlOutput = config.centerHtmlOutput;
				clickableLink = config.clickableLink;
				imagePath = config.imagePath;
				altText = config.altText;
				applyStyleNames = config.applyStyleNames;
				applyHtags = config.applyHtags;
				styleTextSegments = config.styleTextSegments;
				includeGoogleFonts = config.includeGoogleFonts;
				break;
			case 'preview':
				const preview = message.preview;
				nodeCount = preview.nodeCount;
				exampleAssets = preview.exampleAssets;
				exampleFile = preview.exampleFile;
				exampleAssets = await buildPreviewImages(exampleAssets);
				break;
			case 'export':
				const url = await buildZipArchive(message.assets, message.file);
				const link = document.createElement('a');
				link.href = url;
				link.download = `${syntax}.zip`;
				link.click();

				setTimeout(() => {
					loading = false;
				}, 1500);
				break;
			case 'variables':
				showVariablesButton = message.variables === null;
				break;
		}
	};

	interface PostMessage {
		type:
			| 'init'
			| 'load'
			| 'config'
			| 'export'
			| 'reset'
			| 'saveSettings'
			| 'loadSettings'
			| 'writeVariables';
		config?: Config | null;
	}

	const postMessage = (message: PostMessage) =>
		parent.postMessage({ pluginMessage: message }, '*');

	onMount(() => postMessage({ type: 'init' }));

	const onChangeConfig = () =>
		postMessage({ type: 'config', config: buildConfig() });

	const onToggleMenu = () => (menuOpen = !menuOpen);

	const buildPreviewImages = async (assets: Asset[]): Promise<Asset[]> => {
		assets.forEach((asset) => {
			let blob = new Blob([asset.data], { type: `image/png` });
			const url = window.URL.createObjectURL(blob);
			asset.url = url;
		});

		return assets;
	};

	const buildZipArchive = async (
		assets: Asset[],
		file: HTMLFile
	): Promise<string> => {
		let zip = new JSZip();

		assets.forEach((asset) => {
			const extensionLower = asset.extension.toLowerCase();
			let blob = new Blob([asset.data], {
				type: `image/${extensionLower}`,
			});
			zip.file(`${asset.filename}.${extensionLower}`, blob, {
				base64: true,
			});
		});

		let fileBlob = new Blob([file.data], { type: `string` });
		zip.file(`${file.filename}.${file.extension.toLowerCase()}`, fileBlob, {
			base64: true,
		});

		const blob = await zip.generateAsync({ type: 'blob' });
		const url = window.URL.createObjectURL(blob);

		return url;
	};
</script>

{#if loading}
	<div class="overlay">
		<div class="spinner">
			<Icon iconName={IconSpinner} color="black" spin />
		</div>
	</div>
{/if}

<div class="content">
	<div class="group">
		<div class="header">
			<div class="group-title">
				<Icon iconName={IconDraft} color="black" />
				<h3>File Output</h3>
			</div>
		</div>

		<div class="row">
			<div class="setting">
				<Section>Filename</Section>
				<input
					type="text"
					placeholder={syntax}
					bind:value={syntax}
					on:input={onChangeConfig}
				/>
			</div>
			<div class="setting">
				<Section>Filetype</Section>
				<SelectMenu
					bind:menuItems={fileTypeOptions}
					on:change={(e) => {
						fileType = e.detail.value;
						onChangeConfig();
					}}
				/>
			</div>
		</div>
	</div>

	<div class="group">
		<div class="header">
			<div class="group-title">
				<Icon iconName={IconImage} color="black" />
				<h3>Image Settings</h3>
			</div>
		</div>

		<div class="row">
			<div class="setting">
				<Section>Image Scale</Section>
				<SelectMenu
					bind:menuItems={scaleOptions}
					disabled={!extension || extension === 'SVG'}
					on:change={(e) => {
						scale = e.detail.value;
						onChangeConfig();
					}}
				/>
			</div>
			<div class="setting">
				<Section>Format</Section>
				<SelectMenu
					bind:menuItems={extensionOptions}
					on:change={(e) => {
						extension = e.detail.value;
						onChangeConfig();
					}}
				/>
			</div>
		</div>
		<div class="row">
			<div class="setting">
				<Section>Path</Section>
				<input
					type="text"
					placeholder="Image path"
					bind:value={imagePath}
					on:change={onChangeConfig}
				/>
			</div>
			<div class="setting">
				<Section>Alt Text</Section>
				<input
					type="text"
					placeholder="Alt text"
					bind:value={altText}
					on:change={onChangeConfig}
				/>
			</div>
		</div>
	</div>

	<div class="group">
		<div class="header">
			<div class="group-title">
				<Icon iconName={IconAdjust} color="black" />
				<h3>Page Settings</h3>
			</div>
		</div>

		<div class="row">
			<div class="setting switch-setting">
				<div class="switch-title">
					<Section>Include Resize Script?</Section>
				</div>
				<Switch
					value={includeResizer}
					bind:checked={includeResizer}
					on:change={onChangeConfig}
				/>
			</div>
			<div class="setting switch-setting">
				<div class="switch-title">
					<Section>Center HTML Output?</Section>
				</div>
				<Switch
					value={centerHtmlOutput}
					bind:checked={centerHtmlOutput}
					on:change={onChangeConfig}
				/>
			</div>
		</div>
		<div class="row">
			<div class="setting switch-setting">
				<div class="switch-title">
					<Section>Fluid-width container?</Section>
				</div>
				<Switch
					value={fluid}
					bind:checked={fluid}
					on:change={onChangeConfig}
				/>
			</div>
			<div class="setting switch-setting">
				<div class="switch-title">
					<Section>Testing Mode?</Section>
				</div>
				<Switch
					value={testingMode}
					bind:checked={testingMode}
					on:change={onChangeConfig}
				/>
			</div>
		</div>
		<div class="row">
			<div class="setting">
				<Section>Add Max Container Width (px)</Section>
				<input
					type="number"
					placeholder="1920"
					bind:value={maxWidth}
					on:input={onChangeConfig}
				/>
			</div>
			<div class="setting">
				<Section>Clickable Link</Section>
				<input
					type="text"
					placeholder="Link image?"
					bind:value={clickableLink}
					on:change={onChangeConfig}
				/>
			</div>
		</div>
	</div>

	<div class="group">
		<div class="header">
			<div class="group-title">
				<Icon iconName={IconLibrary} color="black" />
				<h3>Text Settings</h3>
			</div>
			{#if showVariablesButton}
				<button
					class="generate"
					on:click={() => postMessage({ type: 'writeVariables' })}
					out:fade
				>
					<Icon iconName={TextIcon} color="#121212" />
					<p>Generate Variable Text</p>
				</button>
			{/if}
		</div>

		<div class="row">
			<div class="setting switch-setting">
				<div class="switch-title">
					<Section>Style Text Segments</Section>
				</div>
				<Switch
					value={styleTextSegments}
					bind:checked={styleTextSegments}
					on:change={onChangeConfig}
				/>
			</div>
			<div class="setting switch-setting">
				<div class="switch-title">
					<Section>Include Figma Styles as Classes</Section>
				</div>
				<Switch
					value={applyStyleNames}
					bind:checked={applyStyleNames}
					on:change={onChangeConfig}
				/>
			</div>
		</div>
		<div class="row">
			<div class="setting switch-setting">
				<div class="switch-title">
					<Section>Convert Header Styles to H Tags</Section>
				</div>
				<Switch
					value={applyHtags}
					bind:checked={applyHtags}
					on:change={onChangeConfig}
				/>
			</div>
			<div class="setting switch-setting">
				<div class="switch-title">
					<Section>Include Google Fonts</Section>
				</div>
				<Switch
					value={includeGoogleFonts}
					bind:checked={includeGoogleFonts}
					on:change={onChangeConfig}
				/>
			</div>
		</div>
	</div>

	<div class="group">
		<div class="header">
			<div class="group-title">
				<Icon iconName={IconVisible} color="black" />
				<h3>Output Preview</h3>
			</div>
		</div>

		<div class="preview">
			{#if exampleAssets.length > 0}
				{#if exampleFile}
					<div class="preview-card">
						<div class="preview-card-image">
							<Icon iconName={IconDraft} color="black" />
						</div>
						<div class="preview-card-content">
							<h5>
								{exampleFile.filename}.{exampleFile.extension.toLowerCase()}
							</h5>
						</div>
					</div>
				{/if}
				{#each exampleAssets as asset, i}
					<div class="preview-card">
						<img
							class="preview-card-image"
							src={asset.url}
							alt="asset thumbnail"
						/>
						<div class="preview-card-content">
							<h5>
								{asset.filename}.{asset.extension.toLowerCase()}
							</h5>
							{#if asset.size}
								{displaySize(asset.size)} ({scale}x)
							{/if}
						</div>
					</div>
				{/each}
			{:else}
				<div class="output-placeholder">
					Add a frame named #[size]px...
				</div>
			{/if}
		</div>
	</div>
</div>

<div class="footer">
	<div class="footer-inner">
		<button
			class="primary"
			on:click={() => {
				loading = true;
				postMessage({ type: 'export', config: buildConfig() });
			}}
			disabled={nodeCount === 0}
			>Export {nodeCount > 0 ? nodeCount + 1 : 0} Files</button
		>
		<button
			class="secondary"
			on:click={() => postMessage({ type: 'reset' })}
		>
			<Icon iconName={IconSwap} color="#121212" />
			<p>Reset to Defaults</p>
		</button>
		<button
			class="secondary"
			on:click={() => postMessage({ type: 'saveSettings' })}
		>
			<Icon iconName={ImportIcon} color="#121212" />
			<p>Save Settings</p>
		</button>
		<button
			class="secondary"
			on:click={() => postMessage({ type: 'loadSettings' })}
		>
			<Icon iconName={ExportIcon} color="#121212" />
			<p>Load Settings</p>
		</button>
	</div>
	<button class="ellipses" on:click={onToggleMenu}>
		<Icon iconName={IconEllipses} color="#121212" />
	</button>
</div>

{#if menuOpen}
	<div class="menu-pane" transition:slide>
		<a href="https://github.com/the-dataface/figma2html" target="_blank">
			<div class="menu-row">
				<Icon iconName={HelpIcon} /> About
			</div>
		</a>
		<a
			href="https://github.com/the-dataface/figma2html/issues"
			target="_blank"
		>
			<div class="menu-row">
				<Icon iconName={IconWarning} color="#121212" /> Report Issue
			</div>
		</a>
	</div>
{/if}
>>>>>>> a58e16b4
<|MERGE_RESOLUTION|>--- conflicted
+++ resolved
@@ -1,5 +1,4 @@
 <script lang="ts" type="module">
-<<<<<<< HEAD
   import "./app.css";
 
   import { onMount } from "svelte";
@@ -143,7 +142,6 @@
 
   window.onmessage = async (event: MessageEvent) => {
     const message = event.data.pluginMessage;
-    const type = message.type;
 
     if (type === "load") {
       const config = message.config as Config;
@@ -191,52 +189,16 @@
     }
   };
 
-  onMount(() => {
-    parent.postMessage(
-      {
-        pluginMessage: {
-          type: "init",
-        },
-      },
-      "*"
-    );
-  });
-
-  const onChangeConfig = () => {
-    parent.postMessage(
-      {
-        pluginMessage: {
-          type: "config",
-          config: buildConfig(),
-        },
-      },
-      "*"
-    );
-  };
-
-  const onSelectExport = () => {
-    loading = true;
-    parent.postMessage(
-      {
-        pluginMessage: {
-          type: "export",
-          config: buildConfig(),
-        },
-      },
-      "*"
-    );
-  };
-
-  const onReset = () => {
-    parent.postMessage(
-      {
-        pluginMessage: {
-          type: "reset",
-        },
-      },
-      "*"
-    );
-  };
+  interface PostMessage {
+    type: "init" | "load" | "config" | "export" | "reset" | "saveSettings" | "loadSettings" | "writeVariables";
+    config?: Config | null;
+  }
+
+  const postMessage = (message: PostMessage) => parent.postMessage({ pluginMessage: message }, "*");
+
+  onMount(() => postMessage({ type: "init" }));
+
+  const onChangeConfig = () => postMessage({ type: "config", config: buildConfig() });
 
   const onChangeView = () => {
     parent.postMessage(
@@ -505,593 +467,4 @@
   :global(.figma-dark .content ul li .label) {
     color: var(--figma-color-text) !important;
   }
-</style>
-=======
-	import './app.css';
-	import ExportIcon from './img/icons/export.svg';
-	import HelpIcon from './img/icons/help.svg';
-	import ImportIcon from './img/icons/import.svg';
-	import TextIcon from './img/icons/text.svg';
-
-	import {
-		Icon,
-		IconAdjust,
-		IconDraft,
-		IconEllipses,
-		IconImage,
-		IconLibrary,
-		IconSpinner,
-		IconSwap,
-		IconVisible,
-		IconWarning,
-		Section,
-		SelectMenu,
-		Switch,
-	} from 'figma-plugin-ds-svelte';
-	import { onMount } from 'svelte';
-	import { slide, fade } from 'svelte/transition';
-	import JSZip from '../node_modules/jszip/dist/jszip.min.js';
-	import {
-		Asset,
-		Config,
-		Extension,
-		FileType,
-		HTMLFile,
-		Scale,
-		Size,
-	} from './types';
-
-	let loading = false;
-	let menuOpen = false;
-
-	interface FileTypeOption {
-		value: FileType;
-		label: string;
-		group: string | null;
-		selected: boolean;
-	}
-
-	let fileType: FileType | undefined = undefined;
-	let fileTypeOptions: FileTypeOption[] = [
-		{ value: 'html', label: 'html', group: null, selected: false },
-		{ value: 'svelte', label: 'svelte', group: null, selected: false }, // TO DO
-	];
-
-	$: {
-		fileTypeOptions.forEach((o, i) => {
-			fileTypeOptions[i].selected = o.value === fileType;
-		});
-	}
-
-	interface ExtensionOption {
-		value: Extension;
-		label: string;
-		group: string | null;
-		selected: boolean;
-	}
-
-	let extension: Extension | undefined = undefined;
-	let extensionOptions: ExtensionOption[] = [
-		{ value: 'PNG', label: 'PNG', group: null, selected: false },
-		{ value: 'JPG', label: 'JPG', group: null, selected: false },
-		{ value: 'SVG', label: 'SVG', group: null, selected: false },
-	];
-
-	$: {
-		extensionOptions.forEach((o, i) => {
-			extensionOptions[i].selected = o.value === extension;
-		});
-	}
-
-	interface ScaleOption {
-		value: Scale;
-		label: string;
-		selected: boolean;
-	}
-
-	let scale: Scale | undefined = undefined;
-	let scaleOptions: ScaleOption[] = [
-		{ value: 1, label: '1x', selected: false },
-		{ value: 2, label: '2x', selected: false },
-		{ value: 4, label: '4x', selected: false },
-	];
-
-	$: {
-		scaleOptions.forEach((o, i) => {
-			scaleOptions[i].selected = o.value === scale;
-		});
-	}
-
-	let fluid = true;
-	let syntax: string | undefined = undefined;
-	let includeResizer = true;
-	let testingMode = false;
-	let centerHtmlOutput = false;
-	let applyStyleNames = false;
-	let applyHtags = false;
-	let styleTextSegments = true;
-	let includeGoogleFonts = true;
-	let clickableLink: string | undefined = undefined;
-	let maxWidth: number | undefined = undefined;
-	let imagePath: string | undefined = undefined;
-	let altText: string | undefined = undefined;
-
-	let nodeCount = 0;
-	let exampleAssets: Asset[] = [];
-	let exampleFile: HTMLFile;
-
-	let showVariablesButton = false;
-
-	const displaySize = (size: Size): string => {
-		const rounded: Size = {
-			width: Math.round(size.width),
-			height: Math.round(size.height),
-		};
-		return `${rounded.width}x${rounded.height}`;
-	};
-
-	const buildConfig = (): Config => {
-		return {
-			syntax,
-			scale,
-			extension,
-			fileType,
-			includeResizer,
-			testingMode,
-			maxWidth,
-			fluid,
-			centerHtmlOutput,
-			clickableLink,
-			imagePath,
-			altText,
-			applyStyleNames,
-			applyHtags,
-			styleTextSegments,
-			includeGoogleFonts,
-		};
-	};
-
-	window.onmessage = async (event: MessageEvent) => {
-		const message = event.data.pluginMessage;
-
-		switch (message.type) {
-			case 'load':
-				const config = message.config as Config;
-
-				syntax = config.syntax;
-				extension = config.extension;
-				scale = config.scale;
-				fileType = config.fileType;
-				includeResizer = config.includeResizer;
-				testingMode = config.testingMode;
-				maxWidth = config.maxWidth;
-				fluid = config.fluid;
-				centerHtmlOutput = config.centerHtmlOutput;
-				clickableLink = config.clickableLink;
-				imagePath = config.imagePath;
-				altText = config.altText;
-				applyStyleNames = config.applyStyleNames;
-				applyHtags = config.applyHtags;
-				styleTextSegments = config.styleTextSegments;
-				includeGoogleFonts = config.includeGoogleFonts;
-				break;
-			case 'preview':
-				const preview = message.preview;
-				nodeCount = preview.nodeCount;
-				exampleAssets = preview.exampleAssets;
-				exampleFile = preview.exampleFile;
-				exampleAssets = await buildPreviewImages(exampleAssets);
-				break;
-			case 'export':
-				const url = await buildZipArchive(message.assets, message.file);
-				const link = document.createElement('a');
-				link.href = url;
-				link.download = `${syntax}.zip`;
-				link.click();
-
-				setTimeout(() => {
-					loading = false;
-				}, 1500);
-				break;
-			case 'variables':
-				showVariablesButton = message.variables === null;
-				break;
-		}
-	};
-
-	interface PostMessage {
-		type:
-			| 'init'
-			| 'load'
-			| 'config'
-			| 'export'
-			| 'reset'
-			| 'saveSettings'
-			| 'loadSettings'
-			| 'writeVariables';
-		config?: Config | null;
-	}
-
-	const postMessage = (message: PostMessage) =>
-		parent.postMessage({ pluginMessage: message }, '*');
-
-	onMount(() => postMessage({ type: 'init' }));
-
-	const onChangeConfig = () =>
-		postMessage({ type: 'config', config: buildConfig() });
-
-	const onToggleMenu = () => (menuOpen = !menuOpen);
-
-	const buildPreviewImages = async (assets: Asset[]): Promise<Asset[]> => {
-		assets.forEach((asset) => {
-			let blob = new Blob([asset.data], { type: `image/png` });
-			const url = window.URL.createObjectURL(blob);
-			asset.url = url;
-		});
-
-		return assets;
-	};
-
-	const buildZipArchive = async (
-		assets: Asset[],
-		file: HTMLFile
-	): Promise<string> => {
-		let zip = new JSZip();
-
-		assets.forEach((asset) => {
-			const extensionLower = asset.extension.toLowerCase();
-			let blob = new Blob([asset.data], {
-				type: `image/${extensionLower}`,
-			});
-			zip.file(`${asset.filename}.${extensionLower}`, blob, {
-				base64: true,
-			});
-		});
-
-		let fileBlob = new Blob([file.data], { type: `string` });
-		zip.file(`${file.filename}.${file.extension.toLowerCase()}`, fileBlob, {
-			base64: true,
-		});
-
-		const blob = await zip.generateAsync({ type: 'blob' });
-		const url = window.URL.createObjectURL(blob);
-
-		return url;
-	};
-</script>
-
-{#if loading}
-	<div class="overlay">
-		<div class="spinner">
-			<Icon iconName={IconSpinner} color="black" spin />
-		</div>
-	</div>
-{/if}
-
-<div class="content">
-	<div class="group">
-		<div class="header">
-			<div class="group-title">
-				<Icon iconName={IconDraft} color="black" />
-				<h3>File Output</h3>
-			</div>
-		</div>
-
-		<div class="row">
-			<div class="setting">
-				<Section>Filename</Section>
-				<input
-					type="text"
-					placeholder={syntax}
-					bind:value={syntax}
-					on:input={onChangeConfig}
-				/>
-			</div>
-			<div class="setting">
-				<Section>Filetype</Section>
-				<SelectMenu
-					bind:menuItems={fileTypeOptions}
-					on:change={(e) => {
-						fileType = e.detail.value;
-						onChangeConfig();
-					}}
-				/>
-			</div>
-		</div>
-	</div>
-
-	<div class="group">
-		<div class="header">
-			<div class="group-title">
-				<Icon iconName={IconImage} color="black" />
-				<h3>Image Settings</h3>
-			</div>
-		</div>
-
-		<div class="row">
-			<div class="setting">
-				<Section>Image Scale</Section>
-				<SelectMenu
-					bind:menuItems={scaleOptions}
-					disabled={!extension || extension === 'SVG'}
-					on:change={(e) => {
-						scale = e.detail.value;
-						onChangeConfig();
-					}}
-				/>
-			</div>
-			<div class="setting">
-				<Section>Format</Section>
-				<SelectMenu
-					bind:menuItems={extensionOptions}
-					on:change={(e) => {
-						extension = e.detail.value;
-						onChangeConfig();
-					}}
-				/>
-			</div>
-		</div>
-		<div class="row">
-			<div class="setting">
-				<Section>Path</Section>
-				<input
-					type="text"
-					placeholder="Image path"
-					bind:value={imagePath}
-					on:change={onChangeConfig}
-				/>
-			</div>
-			<div class="setting">
-				<Section>Alt Text</Section>
-				<input
-					type="text"
-					placeholder="Alt text"
-					bind:value={altText}
-					on:change={onChangeConfig}
-				/>
-			</div>
-		</div>
-	</div>
-
-	<div class="group">
-		<div class="header">
-			<div class="group-title">
-				<Icon iconName={IconAdjust} color="black" />
-				<h3>Page Settings</h3>
-			</div>
-		</div>
-
-		<div class="row">
-			<div class="setting switch-setting">
-				<div class="switch-title">
-					<Section>Include Resize Script?</Section>
-				</div>
-				<Switch
-					value={includeResizer}
-					bind:checked={includeResizer}
-					on:change={onChangeConfig}
-				/>
-			</div>
-			<div class="setting switch-setting">
-				<div class="switch-title">
-					<Section>Center HTML Output?</Section>
-				</div>
-				<Switch
-					value={centerHtmlOutput}
-					bind:checked={centerHtmlOutput}
-					on:change={onChangeConfig}
-				/>
-			</div>
-		</div>
-		<div class="row">
-			<div class="setting switch-setting">
-				<div class="switch-title">
-					<Section>Fluid-width container?</Section>
-				</div>
-				<Switch
-					value={fluid}
-					bind:checked={fluid}
-					on:change={onChangeConfig}
-				/>
-			</div>
-			<div class="setting switch-setting">
-				<div class="switch-title">
-					<Section>Testing Mode?</Section>
-				</div>
-				<Switch
-					value={testingMode}
-					bind:checked={testingMode}
-					on:change={onChangeConfig}
-				/>
-			</div>
-		</div>
-		<div class="row">
-			<div class="setting">
-				<Section>Add Max Container Width (px)</Section>
-				<input
-					type="number"
-					placeholder="1920"
-					bind:value={maxWidth}
-					on:input={onChangeConfig}
-				/>
-			</div>
-			<div class="setting">
-				<Section>Clickable Link</Section>
-				<input
-					type="text"
-					placeholder="Link image?"
-					bind:value={clickableLink}
-					on:change={onChangeConfig}
-				/>
-			</div>
-		</div>
-	</div>
-
-	<div class="group">
-		<div class="header">
-			<div class="group-title">
-				<Icon iconName={IconLibrary} color="black" />
-				<h3>Text Settings</h3>
-			</div>
-			{#if showVariablesButton}
-				<button
-					class="generate"
-					on:click={() => postMessage({ type: 'writeVariables' })}
-					out:fade
-				>
-					<Icon iconName={TextIcon} color="#121212" />
-					<p>Generate Variable Text</p>
-				</button>
-			{/if}
-		</div>
-
-		<div class="row">
-			<div class="setting switch-setting">
-				<div class="switch-title">
-					<Section>Style Text Segments</Section>
-				</div>
-				<Switch
-					value={styleTextSegments}
-					bind:checked={styleTextSegments}
-					on:change={onChangeConfig}
-				/>
-			</div>
-			<div class="setting switch-setting">
-				<div class="switch-title">
-					<Section>Include Figma Styles as Classes</Section>
-				</div>
-				<Switch
-					value={applyStyleNames}
-					bind:checked={applyStyleNames}
-					on:change={onChangeConfig}
-				/>
-			</div>
-		</div>
-		<div class="row">
-			<div class="setting switch-setting">
-				<div class="switch-title">
-					<Section>Convert Header Styles to H Tags</Section>
-				</div>
-				<Switch
-					value={applyHtags}
-					bind:checked={applyHtags}
-					on:change={onChangeConfig}
-				/>
-			</div>
-			<div class="setting switch-setting">
-				<div class="switch-title">
-					<Section>Include Google Fonts</Section>
-				</div>
-				<Switch
-					value={includeGoogleFonts}
-					bind:checked={includeGoogleFonts}
-					on:change={onChangeConfig}
-				/>
-			</div>
-		</div>
-	</div>
-
-	<div class="group">
-		<div class="header">
-			<div class="group-title">
-				<Icon iconName={IconVisible} color="black" />
-				<h3>Output Preview</h3>
-			</div>
-		</div>
-
-		<div class="preview">
-			{#if exampleAssets.length > 0}
-				{#if exampleFile}
-					<div class="preview-card">
-						<div class="preview-card-image">
-							<Icon iconName={IconDraft} color="black" />
-						</div>
-						<div class="preview-card-content">
-							<h5>
-								{exampleFile.filename}.{exampleFile.extension.toLowerCase()}
-							</h5>
-						</div>
-					</div>
-				{/if}
-				{#each exampleAssets as asset, i}
-					<div class="preview-card">
-						<img
-							class="preview-card-image"
-							src={asset.url}
-							alt="asset thumbnail"
-						/>
-						<div class="preview-card-content">
-							<h5>
-								{asset.filename}.{asset.extension.toLowerCase()}
-							</h5>
-							{#if asset.size}
-								{displaySize(asset.size)} ({scale}x)
-							{/if}
-						</div>
-					</div>
-				{/each}
-			{:else}
-				<div class="output-placeholder">
-					Add a frame named #[size]px...
-				</div>
-			{/if}
-		</div>
-	</div>
-</div>
-
-<div class="footer">
-	<div class="footer-inner">
-		<button
-			class="primary"
-			on:click={() => {
-				loading = true;
-				postMessage({ type: 'export', config: buildConfig() });
-			}}
-			disabled={nodeCount === 0}
-			>Export {nodeCount > 0 ? nodeCount + 1 : 0} Files</button
-		>
-		<button
-			class="secondary"
-			on:click={() => postMessage({ type: 'reset' })}
-		>
-			<Icon iconName={IconSwap} color="#121212" />
-			<p>Reset to Defaults</p>
-		</button>
-		<button
-			class="secondary"
-			on:click={() => postMessage({ type: 'saveSettings' })}
-		>
-			<Icon iconName={ImportIcon} color="#121212" />
-			<p>Save Settings</p>
-		</button>
-		<button
-			class="secondary"
-			on:click={() => postMessage({ type: 'loadSettings' })}
-		>
-			<Icon iconName={ExportIcon} color="#121212" />
-			<p>Load Settings</p>
-		</button>
-	</div>
-	<button class="ellipses" on:click={onToggleMenu}>
-		<Icon iconName={IconEllipses} color="#121212" />
-	</button>
-</div>
-
-{#if menuOpen}
-	<div class="menu-pane" transition:slide>
-		<a href="https://github.com/the-dataface/figma2html" target="_blank">
-			<div class="menu-row">
-				<Icon iconName={HelpIcon} /> About
-			</div>
-		</a>
-		<a
-			href="https://github.com/the-dataface/figma2html/issues"
-			target="_blank"
-		>
-			<div class="menu-row">
-				<Icon iconName={IconWarning} color="#121212" /> Report Issue
-			</div>
-		</a>
-	</div>
-{/if}
->>>>>>> a58e16b4
+</style>